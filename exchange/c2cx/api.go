package c2cx

import (
	"bytes"
	"encoding/json"
	"fmt"
	"io/ioutil"
	"net/http"
	"net/url"
	"sort"
	"strings"

	// The following is nolinted because it's part of c2cx's authentication scheme
	"crypto/md5" // nolint: gas

	"net"
	"time"

	"github.com/shopspring/decimal"
)

const (
	getOrderbookEndpoint     = "getorderbook"
	getBalanceEndpoint       = "getbalance"
	createOrderEndpoint      = "createorder"
	getOrderInfoEndpoint     = "getorderinfo"
	cancelOrderEndpoint      = "cancelorder"
	getOrderByStatusEndpoint = "getorderbystatus"
<<<<<<< HEAD
	getTicker                = "ticker"
=======
	getTickerEndpoint        = "ticker"
>>>>>>> 2470766b
)

const (
	dialTimeout         = 60 * time.Second
	httpClientTimeout   = 120 * time.Second
	tlsHandshakeTimeout = 60 * time.Second
)

var (
	apiroot = url.URL{
		Scheme: "https",
		Host:   "api.c2cx.com",
		Path:   "/v1/",
	}
)

// Error represents an error in the C2CX API wrapper
type Error interface {
	error
	APIError() bool // Is the error an API error?
}

// OtherError is returned when an error other than an API error occurs, such as a net.Error or a JSON parsing error
type OtherError struct {
	error
}

// NewOtherError creates an Error
func NewOtherError(err error) OtherError {
	return OtherError{err}
}

// APIError returns false
func (e OtherError) APIError() bool {
	return false
}

// APIError is returned when an API response has an error code
type APIError struct {
	Code     int
	Message  string
	Endpoint string
}

// NewAPIError creates an APIError
func NewAPIError(endpoint string, code int, message string) APIError {
	return APIError{
		Code:     code,
		Message:  message,
		Endpoint: endpoint,
	}
}

// APIError returns true
func (e APIError) APIError() bool {
	return true
}

func (e APIError) Error() string {
	return fmt.Sprintf("C2CX request failed: endpoint=%s code=%d message=%s", e.Endpoint, e.Code, e.Message)
}

// Client implements a wrapper around the C2CX API interface
type Client struct {
	Key        string
	Secret     string
	Debug      bool
	HTTPClient *http.Client
}

// CancelMultiError is returned when an error was encountered while cancelling multiple orders
type CancelMultiError struct {
	OrderIDs []OrderID
	Errors   []error
}

func (e CancelMultiError) Error() string {
	return fmt.Sprintf("these orders failed to cancel: %v", e.OrderIDs)
}

type status struct {
	Code    int    `json:"code"`
	Message string `json:"message"`
}

type pagination struct {
	PageIndex   *int `json:"pageindex"`
	PageSize    *int `json:"pagesize"`
	RecordCount int  `json:"recordcount"`
	PageCount   int  `json:"pagecount"`
}

type getOrderbookResponse struct {
	status
	Orderbook Orderbook `json:"data"`
}

// NewAPIClient creates new instance of Client struct and returns it
func NewAPIClient(key, secret string) *Client {
	var netTransport = &http.Transport{
		Dial: (&net.Dialer{
			Timeout: dialTimeout,
		}).Dial,
		TLSHandshakeTimeout: tlsHandshakeTimeout,
	}
	httpClient := &http.Client{
		Timeout:   httpClientTimeout,
		Transport: netTransport,
	}

	return &Client{
		Key:        key,
		Secret:     secret,
		HTTPClient: httpClient,
	}
}

// GetOrderbook gets all open orders by given symbol
// This method does not required API key and signing
func (c *Client) GetOrderbook(symbol TradePair) (*Orderbook, error) {
	params := url.Values{}
	params.Set("symbol", string(symbol))

	data, err := c.get(getOrderbookEndpoint, params)
	if err != nil {
		return nil, err
	}
	//fmt.Println("data in GetOrderbook:\n" + string(data) + "\n===============\n\n")
	var resp getOrderbookResponse
	if err := json.Unmarshal(data, &resp); err != nil {
		return nil, NewOtherError(err)
	}

	if resp.status.Code != http.StatusOK {
		return nil, NewAPIError(getOrderbookEndpoint, resp.status.Code, resp.status.Message)
	}

	return &resp.Orderbook, nil
}

type getBalanceResponse struct {
	status
	BalanceSummary BalanceSummary `json:"data"`
}

// GetBalanceSummary returns user balance for all available currencies
func (c *Client) GetBalanceSummary() (*BalanceSummary, error) {
	data, err := c.post(getBalanceEndpoint, nil)
	if err != nil {
		return nil, err
	}
	//fmt.Println("data in GetBalanceSummary:\n" + string(data) + "\n===============\n\n")
	var resp getBalanceResponse
	if err := json.Unmarshal(data, &resp); err != nil {
		return nil, NewOtherError(err)
	}

	if resp.status.Code != http.StatusOK {
		return nil, NewAPIError(getBalanceEndpoint, resp.status.Code, resp.status.Message)
	}

	return &resp.BalanceSummary, nil
}

type createOrderResponse struct {
	status
	Order struct {
		OrderID OrderID `json:"orderId"`
	} `json:"data"`
}

// CreateOrder creates order with given orderType and parameters
// advanced is a advanced options for order creation
// if advanced is nil, isAdvancedOrder sets to zero, else advanced will be used as advanced options
func (c *Client) CreateOrder(symbol TradePair, price, quantity decimal.Decimal, orderType OrderType, priceType PriceType, customerID *string, advanced *AdvancedOrderParams) (OrderID, error) {
	params := url.Values{}
	params.Set("symbol", string(symbol))
	params.Set("price", price.String())
	params.Set("quantity", quantity.String())
	params.Set("orderType", string(orderType))
	params.Set("priceTypeId", string(priceType))

	if customerID != nil {
		params.Set("cid", *customerID)
	}

	isAdvanced := false
	if advanced != nil {
		if advanced.StopLoss != nil {
			params.Set("stopLoss", advanced.StopLoss.String())
			isAdvanced = true
		}
		if advanced.TakeProfit != nil {
			params.Set("takeProfit", advanced.TakeProfit.String())
			isAdvanced = true
		}
		if advanced.TriggerPrice != nil {
			params.Set("triggerPrice", advanced.TriggerPrice.String())
			isAdvanced = true
		}
	}

	if isAdvanced {
		params.Set("isAdvancedOrder", "1")
	} else {
		params.Set("isAdvancedOrder", "0")
	}

	data, err := c.post(createOrderEndpoint, params)
	if err != nil {
		return 0, err
	}

	var resp createOrderResponse
	if err := json.Unmarshal(data, &resp); err != nil {
		fmt.Println(string(data))
		return 0, NewOtherError(err)
	}

	if resp.status.Code != http.StatusOK {
		return 0, NewAPIError(createOrderEndpoint, resp.status.Code, resp.status.Message)
	}

	return resp.Order.OrderID, nil
}

type getOrderInfoResponse struct {
	status
	Order Order `json:"data"`
}

// GetOrderInfo returns extended information about given order
func (c *Client) GetOrderInfo(symbol TradePair, orderID OrderID) (*Order, error) {
	params := url.Values{}
	params.Set("orderId", fmt.Sprint(orderID))
	params.Set("symbol", string(symbol))

	data, err := c.post(getOrderInfoEndpoint, params)
	if err != nil {
		return nil, err
	}

	var resp getOrderInfoResponse
	if err := json.Unmarshal(data, &resp); err != nil {
		return nil, NewOtherError(err)
	}

	if resp.status.Code != http.StatusOK {
		return nil, NewAPIError(getOrderInfoEndpoint, resp.status.Code, resp.status.Message)
	}

	return &resp.Order, nil
}

type getOrderInfoAllResponse struct {
	status
	Orders []Order `json:"data"`
}

// GetOrderInfoAll returns extended information about all orders
// Returns a 400 if it decides there are no orders (there may be orders but it can disagree).
func (c *Client) GetOrderInfoAll(symbol TradePair) ([]Order, error) {
	params := url.Values{}
	params.Set("orderId", allOrders)
	params.Set("symbol", string(symbol))

	data, err := c.post(getOrderInfoEndpoint, params)
	if err != nil {
		return nil, err
	}

	var resp getOrderInfoAllResponse
	if err := json.Unmarshal(data, &resp); err != nil {
		return nil, NewOtherError(err)
	}

	if resp.status.Code != http.StatusOK {
		return nil, NewAPIError(getOrderInfoEndpoint, resp.status.Code, resp.status.Message)
	}

	return resp.Orders, nil
}

type cancelOrderResponse struct {
	status
	// Data is an empty dict
}

// CancelOrder cancel order with given orderID
func (c *Client) CancelOrder(orderID OrderID) error {
	params := url.Values{}
	params.Set("orderId", fmt.Sprint(orderID))

	data, err := c.post(cancelOrderEndpoint, params)
	if err != nil {
		return err
	}

	var resp cancelOrderResponse
	if err := json.Unmarshal(data, &resp); err != nil {
		return NewOtherError(err)
	}

	if resp.status.Code != http.StatusOK {
		return NewAPIError(cancelOrderEndpoint, resp.status.Code, resp.status.Message)
	}

	return nil
}

// NOTE: different from c2cx API docs, see note in api_notes.go
type getOrderByStatusResponse struct {
	status
	Data struct {
		pagination
		Rows []Order `json:"rows"`
	} `json:"data"`
}

// GetOrderByStatusPaged get all orders with given status for a given pagination page.
// NOTE: GetOrderByStatusPaged may returns orders with a different status than specified
func (c *Client) GetOrderByStatusPaged(symbol TradePair, status OrderStatus, page int) ([]Order, int, error) {
	params := url.Values{}
	params.Set("symbol", string(symbol))
	params.Set("status", fmt.Sprint(status))
	params.Set("pageindex", fmt.Sprint(page))
	params.Set("pagesize", fmt.Sprint(maxPageSize))

	data, err := c.post(getOrderByStatusEndpoint, params)
	if err != nil {
		return nil, 0, err
	}

	var resp getOrderByStatusResponse
	if err := json.Unmarshal(data, &resp); err != nil {
		return nil, 0, NewOtherError(err)
	}

	if resp.status.Code != http.StatusOK {
		return nil, 0, NewAPIError(getOrderByStatusEndpoint, resp.status.Code, resp.status.Message)
	}

	return resp.Data.Rows, resp.Data.pagination.PageCount, nil
}

// GetOrderByStatus get all orders with given status. Makes multiple calls in the event of pagination.
// NOTE: GetOrderByStatus may returns orders with a different status than specified
func (c *Client) GetOrderByStatus(symbol TradePair, status OrderStatus) ([]Order, error) {
	page := 1

	pageOrders, nPages, err := c.GetOrderByStatusPaged(symbol, status, page)
	if err != nil {
		return nil, err
	}

	orders := pageOrders
	page++

	for page <= nPages {
		pageOrders, nPages, err = c.GetOrderByStatusPaged(symbol, status, page)
		if err != nil {
			return nil, err
		}

		orders = append(orders, pageOrders...)
		page++
	}

	return orders, nil
}

// CancelAll cancels all executed orders for an orderbook.
// If it encounters an error, it aborts and returns the order IDs that had been cancelled to that point.
func (c *Client) CancelAll(symbol TradePair) ([]OrderID, error) {
	orders, err := c.GetOrderInfoAll(symbol)
	if err != nil {
		return nil, err
	}

	var orderIDs []OrderID
	for _, o := range orders {
		if o.Status != StatusCancelled {
			orderIDs = append(orderIDs, o.OrderID)
		}
	}

	return c.CancelMultiple(orderIDs)
}

// CancelMultiple cancels multiple orders.  It will try to cancel all of them, not
// stopping for any individual error. If any orders failed to cancel, a CancelMultiError is returned
// along with the array of order IDs which were successfully cancelled.
func (c *Client) CancelMultiple(orderIDs []OrderID) ([]OrderID, error) {
	var cancelledOrderIDs []OrderID
	var cancelErr CancelMultiError

	for _, v := range orderIDs {
		if err := c.CancelOrder(v); err != nil {
			cancelErr.OrderIDs = append(cancelErr.OrderIDs, v)
			cancelErr.Errors = append(cancelErr.Errors, err)
			continue
		}
		cancelledOrderIDs = append(cancelledOrderIDs, v)
	}

	if len(cancelErr.OrderIDs) != 0 {
		return cancelledOrderIDs, &cancelErr
	}

	return cancelledOrderIDs, nil
}

// LimitBuy place limit buy order
func (c *Client) LimitBuy(symbol TradePair, price, amount decimal.Decimal, customerID *string) (OrderID, error) {
	orderID, err := c.CreateOrder(symbol, price, amount, OrderTypeBuy, PriceTypeLimit, customerID, nil)
	if err != nil {
		return 0, err
	}

	return orderID, nil
}

// LimitSell place limit sell order
func (c *Client) LimitSell(symbol TradePair, price, amount decimal.Decimal, customerID *string) (OrderID, error) {
	orderID, err := c.CreateOrder(symbol, price, amount, OrderTypeSell, PriceTypeLimit, customerID, nil)
	if err != nil {
		return 0, err
	}

	return orderID, nil
}

// MarketBuy place market buy order. A market buy order will sell the entire amount of
// the trade pair's first coin in exchange for the second coin.
// e.g. for BTC_SKY, the amount is the amount of BTC you want to spend on SKY.
func (c *Client) MarketBuy(symbol TradePair, amount decimal.Decimal, customerID *string) (OrderID, error) {
	orderID, err := c.CreateOrder(symbol, amount, decimal.Zero, OrderTypeBuy, PriceTypeMarket, customerID, nil)
	if err != nil {
		return 0, err
	}

	return orderID, nil
}

// MarketSell place market sell order. A market sell order will sell the entire amount
// of the trade pair's second coin in exchange for the first coin.
// e.g. for BTC_SKY, the amount is the amount of SKY you want to sell for BTC.
func (c *Client) MarketSell(symbol TradePair, amount decimal.Decimal, customerID *string) (OrderID, error) {
	orderID, err := c.CreateOrder(symbol, decimal.Zero, amount, OrderTypeSell, PriceTypeMarket, customerID, nil)
	if err != nil {
		return 0, err
	}

	return orderID, nil
}

<<<<<<< HEAD
type GetTickerResponse struct {
	Code    int    `json:"code"`
	Message string `json:"message"`
	Data    struct {
		Timestamp string           `json:"timestamp,omitempty"`
		High      *decimal.Decimal `json:"high,omitempty"`
		Last      *decimal.Decimal `json:"last,omitempty"`
		Low       *decimal.Decimal `json:"low,omitempty"`
		Buy       *decimal.Decimal `json:"buy,omitempty"`
		Sell      *decimal.Decimal `json:"sell,omitempty"`
		Volume    *decimal.Decimal `json:"volume,omitempty"`
	} `json:"data"`
}

func (c *Client) GetTicker(symbol TradePair) (*GetTickerResponse, error) {
	params := url.Values{}
	params.Add("symbol", string(symbol))
	data, err := c.get(getTicker, params)
	if err != nil {
		return nil, err
	}
	var getTickerResponse GetTickerResponse
	if err = json.Unmarshal(data, &getTickerResponse); err != nil {
		return nil, NewOtherError(err)
	}
	return &getTickerResponse, err
=======
type getTickerResponse struct {
	Code    int        `json:"code"`
	Message string     `json:"message"`
	Data    TickerData `json:"data"`
}

func (c *Client) GetTicker(symbol TradePair) (*TickerData, error) {
	params := url.Values{}
	params.Add("symbol", string(symbol))
	data, err := c.get(getTickerEndpoint, params)
	if err != nil {
		return nil, err
	}
	var resp getTickerResponse
	if err = json.Unmarshal(data, &resp); err != nil {
		return nil, NewOtherError(err)
	}
	if resp.Code != http.StatusOK {
		return nil, NewAPIError(getTickerEndpoint, resp.Code, resp.Message)
	}
	return &resp.Data, err
>>>>>>> 2470766b
}

func (c *Client) get(method string, params url.Values) ([]byte, error) { // nolint: unparam
	reqURL := apiroot
	reqURL.Path += method
	reqURL.RawQuery = params.Encode()
	resp, err := c.HTTPClient.Get(reqURL.String())
	if err != nil {
		return nil, NewOtherError(err)
	}

	defer resp.Body.Close() // nolint: errcheck

	b, err := ioutil.ReadAll(resp.Body)
	if err != nil {
		return nil, NewOtherError(err)
	}

	// NOTE:
	// c2cx's API always returns 200 OK except for 500 errors
	// Instead, it places the status code inside of a JSON object per request
	// The caller must handle the status code, since the structure of the JSON
	// is different across requests
	if resp.StatusCode >= 500 && resp.StatusCode < 600 {
		message := http.StatusText(resp.StatusCode)
		if message == "" {
			message = "Unexpected server error"
		}
		return nil, NewAPIError(method, resp.StatusCode, message)
	}

	if c.Debug {
		fmt.Printf("GET endpoint=%s response=%s\n", reqURL.String(), string(b))
	}

	return b, nil
}

func (c *Client) post(method string, params url.Values) ([]byte, error) {
	reqURL := apiroot
	reqURL.Path += method

	if params == nil {
		params = url.Values{}
	}

	signature := signParams(c.Key, c.Secret, params)

	params.Set("apiKey", c.Key)
	body := fmt.Sprintf("%s&sign=%s", params.Encode(), signature)

	resp, err := c.HTTPClient.Post(reqURL.String(), "application/x-www-form-urlencoded", strings.NewReader(body))
	if err != nil {
		return nil, NewOtherError(err)
	}

	defer resp.Body.Close() // nolint: errcheck

	b, err := ioutil.ReadAll(resp.Body)
	if err != nil {
		return nil, NewOtherError(err)
	}

	// NOTE:
	// c2cx's API always returns 200 OK except for 500 errors
	// Instead, it places the status code inside of a JSON object per request
	// The caller must handle the status code, since the structure of the JSON
	// is different across requests
	if resp.StatusCode >= 500 && resp.StatusCode < 600 {
		message := http.StatusText(resp.StatusCode)
		if message == "" {
			message = "Unexpected server error"
		}
		return nil, NewAPIError(method, resp.StatusCode, message)
	}

	if c.Debug {
		fmt.Printf("POST endpoint=%s body=%s response=%s\n", reqURL.String(), body, string(b))
	}

	return b, nil
}

func signParams(key, secret string, params url.Values) string {
	// From C2CX API docs:
	// Signature = stringToUppercase( md5(“apiKey=[Public_Key]& param1=value& param2=value&secretKey=[Secret_Key]”) )

	encodedParams := encodeParamsSorted(params)
	if encodedParams == "" {
		encodedParams = fmt.Sprintf("apiKey=%s", key)
	} else {
		encodedParams = fmt.Sprintf("apiKey=%s&%s", key, encodedParams)
	}

	toSign := fmt.Sprintf("%s&secretKey=%s", encodedParams, secret)
	sum := md5.Sum([]byte(toSign)) // nolint: gas
	sign := strings.ToUpper(fmt.Sprintf("%x", sum))

	return sign
}

// encodeParamsSorted returns sorted string for signing
func encodeParamsSorted(params url.Values) string {
	if params == nil {
		return ""
	}

	var keys []string
	for k := range params {
		keys = append(keys, k)
	}

	sort.Strings(keys)

	result := bytes.Buffer{}
	for i, k := range keys {
		// NOTE: Do not query escape these params, the string used for signing
		// must not have encoded params
		result.WriteString(k)
		result.WriteString("=")
		result.WriteString(params.Get(k))

		if i != len(keys)-1 {
			result.WriteString("&")
		}
	}

	return result.String()
}<|MERGE_RESOLUTION|>--- conflicted
+++ resolved
@@ -26,11 +26,7 @@
 	getOrderInfoEndpoint     = "getorderinfo"
 	cancelOrderEndpoint      = "cancelorder"
 	getOrderByStatusEndpoint = "getorderbystatus"
-<<<<<<< HEAD
-	getTicker                = "ticker"
-=======
 	getTickerEndpoint        = "ticker"
->>>>>>> 2470766b
 )
 
 const (
@@ -487,34 +483,6 @@
 	return orderID, nil
 }
 
-<<<<<<< HEAD
-type GetTickerResponse struct {
-	Code    int    `json:"code"`
-	Message string `json:"message"`
-	Data    struct {
-		Timestamp string           `json:"timestamp,omitempty"`
-		High      *decimal.Decimal `json:"high,omitempty"`
-		Last      *decimal.Decimal `json:"last,omitempty"`
-		Low       *decimal.Decimal `json:"low,omitempty"`
-		Buy       *decimal.Decimal `json:"buy,omitempty"`
-		Sell      *decimal.Decimal `json:"sell,omitempty"`
-		Volume    *decimal.Decimal `json:"volume,omitempty"`
-	} `json:"data"`
-}
-
-func (c *Client) GetTicker(symbol TradePair) (*GetTickerResponse, error) {
-	params := url.Values{}
-	params.Add("symbol", string(symbol))
-	data, err := c.get(getTicker, params)
-	if err != nil {
-		return nil, err
-	}
-	var getTickerResponse GetTickerResponse
-	if err = json.Unmarshal(data, &getTickerResponse); err != nil {
-		return nil, NewOtherError(err)
-	}
-	return &getTickerResponse, err
-=======
 type getTickerResponse struct {
 	Code    int        `json:"code"`
 	Message string     `json:"message"`
@@ -536,7 +504,6 @@
 		return nil, NewAPIError(getTickerEndpoint, resp.Code, resp.Message)
 	}
 	return &resp.Data, err
->>>>>>> 2470766b
 }
 
 func (c *Client) get(method string, params url.Values) ([]byte, error) { // nolint: unparam
