--- conflicted
+++ resolved
@@ -1,14 +1,9 @@
 package c2cx
 
 import (
-<<<<<<< HEAD
 	"fmt"
 
-	"github.com/uberfurrer/tradebot/exchange"
-=======
-	"github.com/pkg/errors"
 	"github.com/skycoin/exchange-api/exchange"
->>>>>>> 53ebf0f2
 )
 
 // Markets is all supported markets
