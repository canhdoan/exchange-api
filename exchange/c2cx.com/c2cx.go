package c2cx

import (
	"fmt"

	"github.com/shopspring/decimal"

	"github.com/skycoin/exchange-api/exchange"
)

// Markets is all supported markets
// add new markets here
var Markets = []string{"CNY_BTC", "CNY_ETH", "CNY_ETC", "CNY_SKY", "ETH_SKY", "BTC_SKY", "CNY_SHL", "BTC_BCC"}

// GetOrderInfo gets extended information about orders with given tradepair ando orderID
// if orderID is -1, then all orders in given market will be returned
// if orders count greater than 100, use page parameter
func GetOrderInfo(key, secret string, symbol string, orderID int, page *int) ([]Order, error) {
	return getOrderinfo(key, secret, symbol, orderID, page)
}

// GetOrderByStatus gets extended information about orders in market with given status
// interval is time range between now and time after that you need get orders, in seconds
func GetOrderByStatus(key, secret string, symbol, status string, interval *int) ([]Order, error) {
	var i = -1
	if interval != nil {
		i = *interval
	}
	return getOrderByStatus(key, secret, symbol, status, i)

}

// GetBalance gets balance of all currencies
func GetBalance(key, secret string) (Balance, error) {
	return getBalance(key, secret)
}

// CancelOrder cancels order with given orderID, it return nil error if cancellation was success
func CancelOrder(key, secret string, orderID int) error {
	return cancelOrder(key, secret, orderID)
}

// AdvancedOrderParams is extended parameters, that can be used for set stoploss, takeprofit and trigger price
type AdvancedOrderParams struct {
	TakeProfit   decimal.Decimal `json:"take_profit"`
	StopLoss     decimal.Decimal `json:"stop_loss"`
	TriggerPrice decimal.Decimal `json:"trigger_price"`
}

// CreateOrder creates new order with given parameters
// if adv == nil, then isAdvancedOrder will set to zero
// available priceTypeIDs defined below
<<<<<<< HEAD
func CreateOrder(key, secret string, market string, price, quantity decimal.Decimal, orderType string, priceTypeID int, adv *AdvancedOrderParams) (int, error) {
=======
func CreateOrder(key, secret string, market string, price, quantity float64, orderType string, priceTypeID string, adv *AdvancedOrderParams) (int, error) {
>>>>>>> 74d29b16
	var err error
	if market, err = normalize(market); err != nil {
		return 0, err
	}
	return createOrder(key, secret, market, price, quantity, orderType, priceTypeID, adv)
}

// GetOrderbook returns Orderbook with timestamp
// if symbol is not found,GetOrderbook also returns non-nli error
func GetOrderbook(symbol string) (Orderbook, error) {
	book, err := getOrderbook(symbol)
	if err != nil {
		return Orderbook{}, err
	}
	return *book, nil
}

// Order represents all information about order
type Order struct {
	Amount          decimal.Decimal
	AvgPrice        decimal.Decimal
	CompletedAmount decimal.Decimal
	Fee             decimal.Decimal
	CreateDate      int64
	CompleteDate    int64
	OrderID         int
	Price           decimal.Decimal
	Status          int
	Type            string
}

// Orderbook with timestamp
type Orderbook struct {
	Timestamp int                    `json:"timestamp"`
	Bids      []exchange.MarketOrder `json:"bids"`
	Asks      []exchange.MarketOrder `json:"asks"`
}

func apiError(endpoint, message string) error {
	return fmt.Errorf("c2cx: %s falied, %s", endpoint, message)
}<|MERGE_RESOLUTION|>--- conflicted
+++ resolved
@@ -50,11 +50,7 @@
 // CreateOrder creates new order with given parameters
 // if adv == nil, then isAdvancedOrder will set to zero
 // available priceTypeIDs defined below
-<<<<<<< HEAD
-func CreateOrder(key, secret string, market string, price, quantity decimal.Decimal, orderType string, priceTypeID int, adv *AdvancedOrderParams) (int, error) {
-=======
-func CreateOrder(key, secret string, market string, price, quantity float64, orderType string, priceTypeID string, adv *AdvancedOrderParams) (int, error) {
->>>>>>> 74d29b16
+func CreateOrder(key, secret string, market string, price, quantity decimal.Decimal, orderType string, priceTypeID string, adv *AdvancedOrderParams) (int, error) {
 	var err error
 	if market, err = normalize(market); err != nil {
 		return 0, err
