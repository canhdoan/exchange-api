// +build c2cx_integration_test

package c2cx

import (
	"errors"
	"testing"
	"time"

	"github.com/skycoin/exchange-api/db"

	"github.com/shopspring/decimal"

	exchange "github.com/skycoin/exchange-api/exchange"
)

func TestClientOperations(t *testing.T) {
	orderBookDatabase, err := db.NewOrderbookTracker("memory", "c2cx", "")
	if err != nil {
		t.Fatal(err)
	}

	cl := Client{
		Key:                      key,
		Secret:                   secret,
		OrdersRefreshInterval:    time.Second * 5,
		OrderbookRefreshInterval: time.Second * 5,
		Orders:     exchange.NewTracker(),
		Orderbooks: orderBookDatabase,
	}
<<<<<<< HEAD
	orderMarket = "CNY_SHL"
	orderPrice  decimal.Decimal
	orderAmount decimal.Decimal
	orderID     int
)
=======
>>>>>>> 74d29b16

	// verifying we've got enough SKY to play with
	availSky, err := availableSKY()
	if err != nil {
		t.Fatal(err)
	}

	if availSky < orderAmount {
		t.Fatal(errors.New("Test wallet doesn't have enough SKY"))
	}

	// creating an order
	orderId, err := cl.Sell(orderMarket, orderPrice, orderAmount)
	if err != nil {
		t.Fatal(err)
	}

	t.Run("updateOrdersOrderbook", func(t *testing.T) {
		cl.updateOrders()
		cl.updateOrderbook()
	})

	t.Run("GetExecuted", func(t *testing.T) {
		orderIds := cl.Executed()
		for _, v := range orderIds {
			if v == orderId {
				return
			}
		}
		t.Errorf("couldn't locate order #%d", orderId)
	})

	t.Run("GetCompletedFirstPass", func(t *testing.T) {
		orderIds := cl.Completed()
		for _, v := range orderIds {
			if v == orderId {
				t.Errorf("order #%d shouldn't have completed", orderId)
			}
		}
		return
	})

	// finally cleanup our order
	_, err = cl.Cancel(orderId)
	if err != nil {
		t.Error(err)
	}

	// and confirm it shows up in completed
	t.Run("GetCompletedSecondPass", func(t *testing.T) {
		orderIds := cl.Completed()
		for _, v := range orderIds {
			if v == orderId {
				return
			}
		}
		t.Errorf("couldn't locate order #%d", orderId)
	})
}<|MERGE_RESOLUTION|>--- conflicted
+++ resolved
@@ -8,8 +8,6 @@
 	"time"
 
 	"github.com/skycoin/exchange-api/db"
-
-	"github.com/shopspring/decimal"
 
 	exchange "github.com/skycoin/exchange-api/exchange"
 )
@@ -28,14 +26,6 @@
 		Orders:     exchange.NewTracker(),
 		Orderbooks: orderBookDatabase,
 	}
-<<<<<<< HEAD
-	orderMarket = "CNY_SHL"
-	orderPrice  decimal.Decimal
-	orderAmount decimal.Decimal
-	orderID     int
-)
-=======
->>>>>>> 74d29b16
 
 	// verifying we've got enough SKY to play with
 	availSky, err := availableSKY()
