package c2cx

import (
	"encoding/json"
	"net/http"
	"net/url"
	"strconv"
	"strings"

	"github.com/shopspring/decimal"

	"github.com/skycoin/exchange-api/exchange"
)

type response struct {
	Code    int             `json:"code"`
	Message string          `json:"message"`
	Data    json.RawMessage `json:"data"`
}

var (
	httpclient = &http.Client{}
	apiroot    = url.URL{
		Scheme: "https",
		Host:   "api.c2cx.com",
		Path:   "/v1/",
	}
)

func requestGet(method string, params url.Values) (*response, error) { // nolint: unparam
	reqURL := apiroot
	reqURL.Path += method
	reqURL.RawQuery = params.Encode()
	resp, err := httpclient.Get(reqURL.String())
	if err != nil {
		return nil, err
	}
	return readResponse(resp.Body)

}
func requestPost(method, key, secret string, params url.Values) (*response, error) {
	reqURL := apiroot
	reqURL.Path += method
	if params == nil {
		params = url.Values{}
	}
	params.Add("apiKey", key)
	req, _ := http.NewRequest("POST", reqURL.String(), strings.NewReader(params.Encode()+"&"+"sign="+sign(secret, params)))
	req.Header.Add("Content-Type", "application/x-www-form-urlencoded")
	resp, err := httpclient.Do(req)
	if err != nil {
		return nil, err
	}
	return readResponse(resp.Body)
}

// getOrderbook gets all open orders by given symbol
// This method does not required API key and signing
func getOrderbook(symbol string) (*Orderbook, error) {
	var (
		params   = url.Values{}
		endpoint = "getorderbook"
		err      error
	)
	if symbol, err = normalize(symbol); err != nil {
		return nil, err
	}
	params.Add("symbol", symbol)
	resp, err := requestGet(endpoint, params)
	if err != nil {
		return nil, err
	}
	if resp.Code != 200 {
		return nil, apiError(endpoint, resp.Message)
	}
	var result Orderbook
	return &result, json.Unmarshal(resp.Data, &result)

}

// getBalance returns user balance for all avalible currencies
// return value is a map[string]string
// all keys should be a lowercase
func getBalance(key, secret string) (userInfo Balance, err error) {
	var endpoint = "getbalance"
	resp, err := requestPost(endpoint, key, secret, nil)
	if err != nil {
		return nil, err
	}
	if resp.Code != 200 {
		return nil, apiError(endpoint, resp.Message)
	}
	err = json.Unmarshal(resp.Data, &userInfo)
	return userInfo, err
}

// Allowed priceTypeID for CreateOrder
const (
	PriceTypeLimit  = "limit"
	PriceTypeMarket = "market"
)

// createOrder creates order with given orderType and parameters
// advanced is a advanced options for order creation
// if advanced is nil, isAdvancedOrder sets to zero, else advanced will be used as advanced options
<<<<<<< HEAD
func createOrder(key, secret string, market string, price, quantity decimal.Decimal, orderType string, priceTypeID int, advanced *AdvancedOrderParams) (int, error) {
=======
func createOrder(key, secret string, market string, price, quantity float64, orderType string, priceTypeID string, advanced *AdvancedOrderParams) (int, error) {
>>>>>>> 74d29b16
	var (
		params = url.Values{
			"symbol":      []string{market},
			"price":       []string{price.String()},
			"quantity":    []string{quantity.String()},
			"orderType":   []string{orderType},
			"priceTypeId": []string{priceTypeID},
		}
		endpoint = "createorder"
	)
	if advanced != nil {
		params.Add("isAdvancedOrder", "1")
		if !advanced.StopLoss.Equal(decimal.Zero) {
			params.Add("stopLoss", advanced.StopLoss.String())
		}
		if !advanced.TakeProfit.Equal(decimal.Zero) {
			params.Add("takeProfit", advanced.TakeProfit.String())
		}
		if !advanced.TriggerPrice.Equal(decimal.Zero) {
			params.Add("triggerPrice", advanced.TriggerPrice.String())
		}
	} else {
		params.Add("isAdvancedOrder", "0")
	}
	resp, err := requestPost(endpoint, key, secret, params)
	if err != nil {
		return 0, err
	}
	if resp.Code != 200 {
		return 0, apiError(endpoint, resp.Message)
	}
	var orderid newOrder
	err = json.Unmarshal(resp.Data, &orderid)
	return orderid.OrderID, err
}

// getOrderinfo returns extended information about given order
// if orderID is -1, then GetOrderInfo returns array of all unfilled orders
func getOrderinfo(key, secret string, symbol string, orderID int, page *int) (orders []Order, err error) {
	if symbol, err = normalize(symbol); err != nil {
		return nil, err
	}
	var (
		params = url.Values{
			"orderId": []string{strconv.Itoa(orderID)},
			"symbol":  []string{symbol},
		}
		endpoint = "getorderinfo"
	)
	if page != nil {
		params.Add("page", strconv.Itoa(*page))
	}
	resp, err := requestPost(endpoint, key, secret, params)
	if err != nil {
		return nil, err
	}
	if resp.Code != 200 {
		return nil, apiError(endpoint, resp.Message)
	}
	// if we're requesting a specific order, c2cx returns a single object, not an array
	if orderID != -1 {
		orders = make([]Order, 1)
		return orders, json.Unmarshal(resp.Data, &(orders[0]))
	}
	return orders, json.Unmarshal(resp.Data, &orders)
}

// cancelOrder cancel order with given orderID and returns error
// error == nil if cancelOrder was finished successfully
func cancelOrder(key, secret string, orderID int) (err error) {
	var (
		params = url.Values{
			"orderId": []string{strconv.Itoa(orderID)},
		}
		endpoint = "cancelorder"
	)
	resp, err := requestPost(endpoint, key, secret, params)
	if err != nil {
		return err
	}
	if resp.Code != 200 {
		return apiError(endpoint, resp.Message)
	}
	return nil
}

// statuses is a possible statusees of order
var statuses = map[string]int{
	exchange.Opened:    2,
	exchange.Partial:   3,
	exchange.Completed: 4,
	exchange.Cancelled: 5,
	exchange.Submitted: 7,
}

// getOrderByStatus get all orders with given status
// interval is time in seconds between now and start time, if interval == -1, then returns all orders
// statuses defined below
func getOrderByStatus(key, secret, symbol, status string, interval int) (orders []Order, err error) {
	if symbol, err = normalize(symbol); err != nil {
		return nil, err
	}
	var (
		params = url.Values{
			"symbol": []string{symbol},
			"status": []string{strconv.Itoa(statuses[status])},
		}
		endpoint = "getorderbystatus"
	)
	if interval > 0 {
		params.Add("interval", strconv.Itoa(interval))
	}
	resp, err := requestPost(endpoint, key, secret, params)
	if err != nil {
		return nil, err
	}
	if resp.Code != 200 {
		return nil, apiError(endpoint, resp.Message)
	}
	return orders, json.Unmarshal(resp.Data, &orders)
}<|MERGE_RESOLUTION|>--- conflicted
+++ resolved
@@ -103,11 +103,7 @@
 // createOrder creates order with given orderType and parameters
 // advanced is a advanced options for order creation
 // if advanced is nil, isAdvancedOrder sets to zero, else advanced will be used as advanced options
-<<<<<<< HEAD
-func createOrder(key, secret string, market string, price, quantity decimal.Decimal, orderType string, priceTypeID int, advanced *AdvancedOrderParams) (int, error) {
-=======
-func createOrder(key, secret string, market string, price, quantity float64, orderType string, priceTypeID string, advanced *AdvancedOrderParams) (int, error) {
->>>>>>> 74d29b16
+func createOrder(key, secret string, market string, price, quantity decimal.Decimal, orderType string, priceTypeID string, advanced *AdvancedOrderParams) (int, error) {
 	var (
 		params = url.Values{
 			"symbol":      []string{market},
