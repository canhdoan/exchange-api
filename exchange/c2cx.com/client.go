--- conflicted
+++ resolved
@@ -7,14 +7,9 @@
 
 	"strings"
 
-<<<<<<< HEAD
 	"errors"
 
-	"github.com/uberfurrer/tradebot/exchange"
-=======
-	"github.com/pkg/errors"
 	"github.com/skycoin/exchange-api/exchange"
->>>>>>> 53ebf0f2
 )
 
 // Client implements exchange.Client interface
