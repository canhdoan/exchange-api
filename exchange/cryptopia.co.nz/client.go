--- conflicted
+++ resolved
@@ -3,13 +3,9 @@
 import (
 	"time"
 
-<<<<<<< HEAD
-	"github.com/pkg/errors"
 	"github.com/shopspring/decimal"
-=======
 	"errors"
 
->>>>>>> 3f9279f2
 	"github.com/skycoin/exchange-api/exchange"
 )
 
