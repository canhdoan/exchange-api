--- conflicted
+++ resolved
@@ -14,12 +14,7 @@
 	"net/url"
 	"strings"
 
-<<<<<<< HEAD
-	"github.com/uberfurrer/tradebot/exchange"
-=======
-	"github.com/pkg/errors"
 	"github.com/skycoin/exchange-api/exchange"
->>>>>>> 53ebf0f2
 )
 
 var incr int
