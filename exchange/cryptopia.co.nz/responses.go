package cryptopia

import (
	"encoding/json"
	"fmt"
	"strings"
	"time"

<<<<<<< HEAD
	"github.com/pkg/errors"
	"github.com/shopspring/decimal"
=======
	"errors"
>>>>>>> 3f9279f2
)

// balance represents balance of all avalible currencies
type balance map[string]string

type currency struct {
	CurrencyID      int             `json:"CurrencyId"`
	Symbol          string          `json:"Symbol"`
	Total           decimal.Decimal `json:"Total"`
	Available       decimal.Decimal `json:"Available"`
	Unconfirmed     decimal.Decimal `json:"Unconfirmed"`
	HeldForTrades   decimal.Decimal `json:"HeldForTrades"`
	PendingWithdraw decimal.Decimal `json:"PendingWithdraw"`
	Address         string          `json:"Address"`
	BaseAddress     string          `json:"BaseAddress"`
	Status          string          `json:"Status"`
	StatusMessage   string          `json:"StatusMessage"`
}

// UnmarshalJSON implements json.Unmarshaler interface
func (r *balance) UnmarshalJSON(b []byte) error {
	if r == nil {
		(*r) = make(map[string]string)
	}

	var tmp = make([]currency, 0)
	if err := json.Unmarshal(b, &tmp); err != nil {
		return err
	}
	var result = make(balance)

	for _, v := range tmp {
		result[strings.ToUpper(v.Symbol)] = fmt.Sprintf("Total: %s Available: %s Unconfirmed: %s Held: %s Pending: %s",
			v.Total.StringFixed(8),
			v.Available.StringFixed(8),
			v.Unconfirmed.StringFixed(8),
			v.HeldForTrades.StringFixed(8),
			v.PendingWithdrawal.StringFixed(8))
	}
	*r = result
	return nil
}

// newOrder represents success created order
// if OrderID == 0, order completed instantly
// if FilledOrders empty - order opened, but does not filled
// else order partitally filled
type newOrder struct {
	OrderID      *int  `json:"OrderId,omitempty"`
	FilledOrders []int `json:"FilledOrders,omitempty"`
}

type orderJSON struct {
	OrderID     *int   `json:"OrderId,omitempty"`
	TradeID     *int   `json:"TradeId,omitempty"`
	TradePairID int    `json:"TradePairId"`
	Market      string `json:"Market"`
	Type        string `json:"Type"`

	Rate      decimal.Decimal `json:"Rate"`
	Amount    decimal.Decimal `json:"Amount"`
	Total     decimal.Decimal `json:"Total"`
	Fee       decimal.Decimal `json:"Fee,omitempty"`
	Remaining decimal.Decimal `json:"Remaining,omitempty"`

	Timestamp string `json:"TimeStamp"`
}

// UnmarshalJSON implements an json.Unmarshaler interface
func (order *Order) UnmarshalJSON(b []byte) error {
	var (
		tmp     = orderJSON{}
		orderID int
		ts      time.Time
	)

	err := json.Unmarshal(b, &tmp)
	if err != nil {
		return err
	}
	if tmp.OrderID == nil && tmp.TradeID == nil {
		return errZeroOrderID
	}
	if tmp.OrderID != nil {
		orderID = *tmp.OrderID
	} else {
		orderID = *tmp.TradeID
	}
	ts, err = time.Parse("2006-01-02T15:04:05.0000000", tmp.Timestamp)
	if err != nil {
		return err
	}

	*order = Order{
		OrderID:     orderID,
		TradePairID: tmp.TradePairID,
		Market:      tmp.Market,
		Type:        tmp.Type,
		Rate:        tmp.Rate,
		Amount:      tmp.Amount,
		Total:       tmp.Total,
		Fee:         tmp.Fee,
		Remaining:   tmp.Remaining,
		Timestamp:   ts,
	}
	return nil
}

var errZeroOrderID = errors.New("parse error, OrderID and TradeID is empty")<|MERGE_RESOLUTION|>--- conflicted
+++ resolved
@@ -6,12 +6,8 @@
 	"strings"
 	"time"
 
-<<<<<<< HEAD
-	"github.com/pkg/errors"
 	"github.com/shopspring/decimal"
-=======
 	"errors"
->>>>>>> 3f9279f2
 )
 
 // balance represents balance of all avalible currencies
