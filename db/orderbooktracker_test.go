--- conflicted
+++ resolved
@@ -1,5 +1,3 @@
-// +build redis_integration_test
-
 package db
 
 import (
@@ -12,13 +10,15 @@
 	exchange "github.com/skycoin/exchange-api/exchange"
 )
 
-var redisAddr = func() string {
-	res, found := os.LookupEnv("REDIS_TEST_ADDR")
-	if !found {
-		panic("redis test address not provided")
-	}
-	return res
-}()
+var redisAddr, testingRedis = os.LookupEnv("REDIS_TEST_ADDR")
+
+//func() string {
+//	res, found := os.LookupEnv("REDIS_TEST_ADDR")
+//	if !found {
+//		panic("redis test address not provided")
+//	}
+//	return res
+//}()
 
 func TestRecord_MarshalJSON_UnmarshalJSON(t *testing.T) {
 	var r = exchange.MarketRecord{
@@ -42,32 +42,8 @@
 		t.Fatal("results isnt equal")
 	}
 }
+
 func Test_orderbooktracker_UpdateSym(t *testing.T) {
-<<<<<<< HEAD
-	var tr = orderbooktracker{
-		db: redis.NewClient(&redis.Options{
-			Addr: redisAddr,
-		}),
-		hash: "test",
-	}
-	var r = exchange.MarketRecord{
-		Timestamp: time.Now(),
-		Symbol:    "BTC/LTC",
-		Bids:      []exchange.MarketOrder{{Price: 1, Volume: 1}},
-		Asks:      []exchange.MarketOrder{{Price: 1, Volume: 1}},
-	}
-	tr.Update(
-		"BTC/LTC",
-		[]exchange.MarketOrder{{Price: 1, Volume: 1}},
-		[]exchange.MarketOrder{{Price: 1, Volume: 1}},
-	)
-	rec, err := tr.Get("BTC/LTC")
-	if err != nil {
-		t.Fatal(err)
-	}
-	if rec.Symbol != r.Symbol || !reflect.DeepEqual(r.Asks, rec.Asks) || !reflect.DeepEqual(r.Bids, rec.Bids) {
-		t.Fatal("records isnt equals")
-=======
 	testCases := []struct {
 		dbType string
 		dbURL  string
@@ -75,7 +51,7 @@
 	}{
 		{
 			RedisDatabase,
-			"localhost:6379",
+			redisAddr,
 			"test",
 		},
 		{
@@ -83,36 +59,36 @@
 			"",
 			"test",
 		},
->>>>>>> a62fd562
 	}
 
 	for _, test := range testCases {
-		orderBookTracker, err := NewOrderbookTracker(test.dbType,
-			test.dbURL,
-			test.hash)
+		if test.dbType != RedisDatabase || testingRedis {
+			orderBookTracker, err := NewOrderbookTracker(test.dbType,
+				test.dbURL,
+				test.hash)
 
-		if err != nil {
-			t.Fatal(err)
+			if err != nil {
+				t.Fatal(err)
+			}
+
+			var r = exchange.MarketRecord{
+				Timestamp: time.Now(),
+				Symbol:    "BTC/LTC",
+				Bids:      []exchange.MarketOrder{{Price: 1, Volume: 1}},
+				Asks:      []exchange.MarketOrder{{Price: 1, Volume: 1}},
+			}
+			orderBookTracker.Update(
+				"BTC/LTC",
+				[]exchange.MarketOrder{{Price: 1, Volume: 1}},
+				[]exchange.MarketOrder{{Price: 1, Volume: 1}},
+			)
+			rec, err := orderBookTracker.Get("BTC/LTC")
+			if err != nil {
+				t.Fatal(err)
+			}
+			if rec.Symbol != r.Symbol || !reflect.DeepEqual(r.Asks, rec.Asks) || !reflect.DeepEqual(r.Bids, rec.Bids) {
+				t.Fatal("records isnt equals")
+			}
 		}
-
-		var r = exchange.MarketRecord{
-			Timestamp: time.Now(),
-			Symbol:    "BTC/LTC",
-			Bids:      []exchange.MarketOrder{{Price: 1, Volume: 1}},
-			Asks:      []exchange.MarketOrder{{Price: 1, Volume: 1}},
-		}
-		orderBookTracker.Update(
-			"BTC/LTC",
-			[]exchange.MarketOrder{{Price: 1, Volume: 1}},
-			[]exchange.MarketOrder{{Price: 1, Volume: 1}},
-		)
-		rec, err := orderBookTracker.Get("BTC/LTC")
-		if err != nil {
-			t.Fatal(err)
-		}
-		if rec.Symbol != r.Symbol || !reflect.DeepEqual(r.Asks, rec.Asks) || !reflect.DeepEqual(r.Bids, rec.Bids) {
-			t.Fatal("records isnt equals")
-		}
-
 	}
 }