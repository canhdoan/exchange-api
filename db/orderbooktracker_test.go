package db

import (
	"testing"
	"time"

	"reflect"

	"github.com/go-redis/redis"
<<<<<<< HEAD
	"github.com/shopspring/decimal"
=======

>>>>>>> 3f9279f2
	exchange "github.com/skycoin/exchange-api/exchange"
)

func TestRecord_MarshalJSON_UnmarshalJSON(t *testing.T) {
	decimalOne := decimal.NewFromFloat(1.0)
	var r = exchange.MarketRecord{
		Timestamp: time.Unix(1499202345, 0),
		Symbol:    "BTC/LTC",
<<<<<<< HEAD
		Asks:      []exchange.MarketOrder{exchange.MarketOrder{Price: decimalOne, Volume: decimalOne}},
		Bids:      []exchange.MarketOrder{exchange.MarketOrder{Price: decimalOne, Volume: decimalOne}},
=======
		Asks:      []exchange.MarketOrder{{Price: 1, Volume: 1}},
		Bids:      []exchange.MarketOrder{{Price: 1, Volume: 1}},
>>>>>>> 3f9279f2
	}
	data, err := r.MarshalJSON()
	if err != nil {
		t.Fatal(err)
	}

	var result exchange.MarketRecord
	err = result.UnmarshalJSON(data)
	if err != nil {
		t.Fatal(err)
	}

	if !reflect.DeepEqual(r, result) {
		t.Fatal("results isnt equal")
	}
}
func Test_orderbooktracker_UpdateSym(t *testing.T) {
	decimalOne := decimal.NewFromFloat(1.0)
	var tr = orderbooktracker{
		db: redis.NewClient(&redis.Options{
			Addr: "localhost:6379",
		}),
		hash: "test",
	}
	var r = exchange.MarketRecord{
		Timestamp: time.Now(),
		Symbol:    "BTC/LTC",
<<<<<<< HEAD
		Bids:      []exchange.MarketOrder{exchange.MarketOrder{Price: decimalOne, Volume: decimalOne}},
		Asks:      []exchange.MarketOrder{exchange.MarketOrder{Price: decimalOne, Volume: decimalOne}},
	}
	tr.Update(
		"BTC/LTC",
		[]exchange.MarketOrder{exchange.MarketOrder{Price: decimalOne, Volume: decimalOne}},
		[]exchange.MarketOrder{exchange.MarketOrder{Price: decimalOne, Volume: decimalOne}},
=======
		Bids:      []exchange.MarketOrder{{Price: 1, Volume: 1}},
		Asks:      []exchange.MarketOrder{{Price: 1, Volume: 1}},
	}
	tr.Update(
		"BTC/LTC",
		[]exchange.MarketOrder{{Price: 1, Volume: 1}},
		[]exchange.MarketOrder{{Price: 1, Volume: 1}},
>>>>>>> 3f9279f2
	)
	rec, err := tr.Get("BTC/LTC")
	if err != nil {
		t.Fatal(err)
	}
	if rec.Symbol != r.Symbol || !reflect.DeepEqual(r.Asks, rec.Asks) || !reflect.DeepEqual(r.Bids, rec.Bids) {
		t.Fatal("records isnt equals")
	}

}<|MERGE_RESOLUTION|>--- conflicted
+++ resolved
@@ -7,11 +7,8 @@
 	"reflect"
 
 	"github.com/go-redis/redis"
-<<<<<<< HEAD
 	"github.com/shopspring/decimal"
-=======
 
->>>>>>> 3f9279f2
 	exchange "github.com/skycoin/exchange-api/exchange"
 )
 
@@ -20,13 +17,8 @@
 	var r = exchange.MarketRecord{
 		Timestamp: time.Unix(1499202345, 0),
 		Symbol:    "BTC/LTC",
-<<<<<<< HEAD
 		Asks:      []exchange.MarketOrder{exchange.MarketOrder{Price: decimalOne, Volume: decimalOne}},
 		Bids:      []exchange.MarketOrder{exchange.MarketOrder{Price: decimalOne, Volume: decimalOne}},
-=======
-		Asks:      []exchange.MarketOrder{{Price: 1, Volume: 1}},
-		Bids:      []exchange.MarketOrder{{Price: 1, Volume: 1}},
->>>>>>> 3f9279f2
 	}
 	data, err := r.MarshalJSON()
 	if err != nil {
@@ -54,7 +46,6 @@
 	var r = exchange.MarketRecord{
 		Timestamp: time.Now(),
 		Symbol:    "BTC/LTC",
-<<<<<<< HEAD
 		Bids:      []exchange.MarketOrder{exchange.MarketOrder{Price: decimalOne, Volume: decimalOne}},
 		Asks:      []exchange.MarketOrder{exchange.MarketOrder{Price: decimalOne, Volume: decimalOne}},
 	}
@@ -62,15 +53,6 @@
 		"BTC/LTC",
 		[]exchange.MarketOrder{exchange.MarketOrder{Price: decimalOne, Volume: decimalOne}},
 		[]exchange.MarketOrder{exchange.MarketOrder{Price: decimalOne, Volume: decimalOne}},
-=======
-		Bids:      []exchange.MarketOrder{{Price: 1, Volume: 1}},
-		Asks:      []exchange.MarketOrder{{Price: 1, Volume: 1}},
-	}
-	tr.Update(
-		"BTC/LTC",
-		[]exchange.MarketOrder{{Price: 1, Volume: 1}},
-		[]exchange.MarketOrder{{Price: 1, Volume: 1}},
->>>>>>> 3f9279f2
 	)
 	rec, err := tr.Get("BTC/LTC")
 	if err != nil {
